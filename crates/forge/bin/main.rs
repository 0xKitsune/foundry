//! The `forge` CLI: build, test, fuzz, debug and deploy Solidity contracts, like Hardhat, Brownie,
//! Ape.

use forge::args::run;

#[cfg(all(feature = "jemalloc", unix))]
#[global_allocator]
static ALLOC: tikv_jemallocator::Jemalloc = tikv_jemallocator::Jemalloc;

fn main() {
    if let Err(err) = run() {
        let _ = foundry_common::sh_err!("{err:?}");
        std::process::exit(1);
    }
<<<<<<< HEAD
}

fn run() -> Result<()> {
    handler::install();
    utils::load_dotenv();
    utils::subscriber();
    utils::enable_paint();

    let args = Forge::parse();
    args.global.init()?;
    init_execution_context(&args.cmd);

    match args.cmd {
        ForgeSubcommand::Test(cmd) => {
            if cmd.is_watch() {
                utils::block_on(watch::watch_test(cmd))
            } else {
                let silent = cmd.junit || shell::is_json();
                let outcome = utils::block_on(cmd.run())?;
                outcome.ensure_ok(silent)
            }
        }
        ForgeSubcommand::Script(cmd) => utils::block_on(cmd.run_script()),
        ForgeSubcommand::Coverage(cmd) => {
            if cmd.is_watch() {
                utils::block_on(watch::watch_coverage(cmd))
            } else {
                utils::block_on(cmd.run())
            }
        }
        ForgeSubcommand::Bind(cmd) => cmd.run(),
        ForgeSubcommand::Build(cmd) => {
            if cmd.is_watch() {
                utils::block_on(watch::watch_build(cmd))
            } else {
                cmd.run().map(drop)
            }
        }
        ForgeSubcommand::VerifyContract(args) => utils::block_on(args.run()),
        ForgeSubcommand::VerifyCheck(args) => utils::block_on(args.run()),
        ForgeSubcommand::VerifyBytecode(cmd) => utils::block_on(cmd.run()),
        ForgeSubcommand::Clone(cmd) => utils::block_on(cmd.run()),
        ForgeSubcommand::Cache(cmd) => match cmd.sub {
            CacheSubcommands::Clean(cmd) => cmd.run(),
            CacheSubcommands::Ls(cmd) => cmd.run(),
        },
        ForgeSubcommand::Create(cmd) => utils::block_on(cmd.run()),
        ForgeSubcommand::Update(cmd) => cmd.run(),
        ForgeSubcommand::Install(cmd) => cmd.run(),
        ForgeSubcommand::Remove(cmd) => cmd.run(),
        ForgeSubcommand::Remappings(cmd) => cmd.run(),
        ForgeSubcommand::Init(cmd) => cmd.run(),
        ForgeSubcommand::Completions { shell } => {
            generate(shell, &mut Forge::command(), "forge", &mut std::io::stdout());
            Ok(())
        }
        ForgeSubcommand::GenerateFigSpec => {
            clap_complete::generate(
                clap_complete_fig::Fig,
                &mut Forge::command(),
                "forge",
                &mut std::io::stdout(),
            );
            Ok(())
        }
        ForgeSubcommand::Clean { root } => {
            let config = utils::load_config_with_root(root.as_deref())?;
            let project = config.project()?;
            config.cleanup(&project)?;
            Ok(())
        }
        ForgeSubcommand::Snapshot(cmd) => {
            if cmd.is_watch() {
                utils::block_on(watch::watch_gas_snapshot(cmd))
            } else {
                utils::block_on(cmd.run())
            }
        }
        ForgeSubcommand::Fmt(cmd) => cmd.run(),
        ForgeSubcommand::Lint(cmd) => cmd.run(),
        ForgeSubcommand::Config(cmd) => cmd.run(),
        ForgeSubcommand::Flatten(cmd) => cmd.run(),
        ForgeSubcommand::Inspect(cmd) => cmd.run(),
        ForgeSubcommand::Tree(cmd) => cmd.run(),
        ForgeSubcommand::Geiger(cmd) => {
            let n = cmd.run()?;
            if n > 0 {
                std::process::exit(n as i32);
            }
            Ok(())
        }
        ForgeSubcommand::Doc(cmd) => {
            if cmd.is_watch() {
                utils::block_on(watch::watch_doc(cmd))
            } else {
                utils::block_on(cmd.run())?;
                Ok(())
            }
        }
        ForgeSubcommand::Selectors { command } => utils::block_on(command.run()),
        ForgeSubcommand::Generate(cmd) => match cmd.sub {
            GenerateSubcommands::Test(cmd) => cmd.run(),
        },
        ForgeSubcommand::Compiler(cmd) => cmd.run(),
        ForgeSubcommand::Soldeer(cmd) => utils::block_on(cmd.run()),
        ForgeSubcommand::Eip712(cmd) => cmd.run(),
        ForgeSubcommand::BindJson(cmd) => cmd.run(),
    }
}

/// Set the program execution context based on `forge` subcommand used.
/// The execution context can be set only once per program, and it can be checked by using
/// cheatcodes.
fn init_execution_context(subcommand: &ForgeSubcommand) {
    let context = match subcommand {
        ForgeSubcommand::Test(_) => ForgeContext::Test,
        ForgeSubcommand::Coverage(_) => ForgeContext::Coverage,
        ForgeSubcommand::Snapshot(_) => ForgeContext::Snapshot,
        ForgeSubcommand::Script(cmd) => {
            if cmd.broadcast {
                ForgeContext::ScriptBroadcast
            } else if cmd.resume {
                ForgeContext::ScriptResume
            } else {
                ForgeContext::ScriptDryRun
            }
        }
        _ => ForgeContext::Unknown,
    };
    set_execution_context(context);
=======
>>>>>>> 967a89eb
}<|MERGE_RESOLUTION|>--- conflicted
+++ resolved
@@ -12,137 +12,4 @@
         let _ = foundry_common::sh_err!("{err:?}");
         std::process::exit(1);
     }
-<<<<<<< HEAD
-}
-
-fn run() -> Result<()> {
-    handler::install();
-    utils::load_dotenv();
-    utils::subscriber();
-    utils::enable_paint();
-
-    let args = Forge::parse();
-    args.global.init()?;
-    init_execution_context(&args.cmd);
-
-    match args.cmd {
-        ForgeSubcommand::Test(cmd) => {
-            if cmd.is_watch() {
-                utils::block_on(watch::watch_test(cmd))
-            } else {
-                let silent = cmd.junit || shell::is_json();
-                let outcome = utils::block_on(cmd.run())?;
-                outcome.ensure_ok(silent)
-            }
-        }
-        ForgeSubcommand::Script(cmd) => utils::block_on(cmd.run_script()),
-        ForgeSubcommand::Coverage(cmd) => {
-            if cmd.is_watch() {
-                utils::block_on(watch::watch_coverage(cmd))
-            } else {
-                utils::block_on(cmd.run())
-            }
-        }
-        ForgeSubcommand::Bind(cmd) => cmd.run(),
-        ForgeSubcommand::Build(cmd) => {
-            if cmd.is_watch() {
-                utils::block_on(watch::watch_build(cmd))
-            } else {
-                cmd.run().map(drop)
-            }
-        }
-        ForgeSubcommand::VerifyContract(args) => utils::block_on(args.run()),
-        ForgeSubcommand::VerifyCheck(args) => utils::block_on(args.run()),
-        ForgeSubcommand::VerifyBytecode(cmd) => utils::block_on(cmd.run()),
-        ForgeSubcommand::Clone(cmd) => utils::block_on(cmd.run()),
-        ForgeSubcommand::Cache(cmd) => match cmd.sub {
-            CacheSubcommands::Clean(cmd) => cmd.run(),
-            CacheSubcommands::Ls(cmd) => cmd.run(),
-        },
-        ForgeSubcommand::Create(cmd) => utils::block_on(cmd.run()),
-        ForgeSubcommand::Update(cmd) => cmd.run(),
-        ForgeSubcommand::Install(cmd) => cmd.run(),
-        ForgeSubcommand::Remove(cmd) => cmd.run(),
-        ForgeSubcommand::Remappings(cmd) => cmd.run(),
-        ForgeSubcommand::Init(cmd) => cmd.run(),
-        ForgeSubcommand::Completions { shell } => {
-            generate(shell, &mut Forge::command(), "forge", &mut std::io::stdout());
-            Ok(())
-        }
-        ForgeSubcommand::GenerateFigSpec => {
-            clap_complete::generate(
-                clap_complete_fig::Fig,
-                &mut Forge::command(),
-                "forge",
-                &mut std::io::stdout(),
-            );
-            Ok(())
-        }
-        ForgeSubcommand::Clean { root } => {
-            let config = utils::load_config_with_root(root.as_deref())?;
-            let project = config.project()?;
-            config.cleanup(&project)?;
-            Ok(())
-        }
-        ForgeSubcommand::Snapshot(cmd) => {
-            if cmd.is_watch() {
-                utils::block_on(watch::watch_gas_snapshot(cmd))
-            } else {
-                utils::block_on(cmd.run())
-            }
-        }
-        ForgeSubcommand::Fmt(cmd) => cmd.run(),
-        ForgeSubcommand::Lint(cmd) => cmd.run(),
-        ForgeSubcommand::Config(cmd) => cmd.run(),
-        ForgeSubcommand::Flatten(cmd) => cmd.run(),
-        ForgeSubcommand::Inspect(cmd) => cmd.run(),
-        ForgeSubcommand::Tree(cmd) => cmd.run(),
-        ForgeSubcommand::Geiger(cmd) => {
-            let n = cmd.run()?;
-            if n > 0 {
-                std::process::exit(n as i32);
-            }
-            Ok(())
-        }
-        ForgeSubcommand::Doc(cmd) => {
-            if cmd.is_watch() {
-                utils::block_on(watch::watch_doc(cmd))
-            } else {
-                utils::block_on(cmd.run())?;
-                Ok(())
-            }
-        }
-        ForgeSubcommand::Selectors { command } => utils::block_on(command.run()),
-        ForgeSubcommand::Generate(cmd) => match cmd.sub {
-            GenerateSubcommands::Test(cmd) => cmd.run(),
-        },
-        ForgeSubcommand::Compiler(cmd) => cmd.run(),
-        ForgeSubcommand::Soldeer(cmd) => utils::block_on(cmd.run()),
-        ForgeSubcommand::Eip712(cmd) => cmd.run(),
-        ForgeSubcommand::BindJson(cmd) => cmd.run(),
-    }
-}
-
-/// Set the program execution context based on `forge` subcommand used.
-/// The execution context can be set only once per program, and it can be checked by using
-/// cheatcodes.
-fn init_execution_context(subcommand: &ForgeSubcommand) {
-    let context = match subcommand {
-        ForgeSubcommand::Test(_) => ForgeContext::Test,
-        ForgeSubcommand::Coverage(_) => ForgeContext::Coverage,
-        ForgeSubcommand::Snapshot(_) => ForgeContext::Snapshot,
-        ForgeSubcommand::Script(cmd) => {
-            if cmd.broadcast {
-                ForgeContext::ScriptBroadcast
-            } else if cmd.resume {
-                ForgeContext::ScriptResume
-            } else {
-                ForgeContext::ScriptDryRun
-            }
-        }
-        _ => ForgeContext::Unknown,
-    };
-    set_execution_context(context);
-=======
->>>>>>> 967a89eb
 }